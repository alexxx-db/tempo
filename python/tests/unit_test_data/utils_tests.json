{
  "__SharedData": {
    "init_data": {
      "schema": "symbol string, event_ts string, trade_pr float",
      "ts_col": "event_ts",
      "partition_cols": [
        "symbol"
      ],
      "data": [
        [
          "S1",
          "2020-08-01 00:00:10",
          349.21
        ],
        [
          "S1",
          "2020-08-01 00:01:12",
          351.32
        ],
        [
          "S1",
          "2020-09-01 00:02:10",
          361.1
        ],
        [
          "S1",
          "2020-09-01 00:19:12",
          362.1
        ],
        [
          "S2",
          "2020-08-01 00:01:10",
          743.01
        ],
        [
          "S2",
          "2020-08-01 00:01:24",
          751.92
        ],
        [
          "S2",
          "2020-09-01 00:02:10",
          761.10
        ],
        [
          "S2",
          "2020-09-01 00:20:42",
          762.33
        ]
      ]
    }
  },
  "UtilsTest": {
    "test_calculate_time_horizon": {
      "simple_input": {
        "schema": "partition_a string, partition_b string, event_ts string, value_a float, value_b float",
        "ts_col": "event_ts",
<<<<<<< HEAD
        "series_ids": ["partition_a", "partition_b"],
=======
        "partition_cols": [
          "partition_a",
          "partition_b"
        ],
        "data": [
          [
            "A",
            "A-1",
            "2020-01-01 00:00:10",
            0.0,
            null
          ],
          [
            "A",
            "A-1",
            "2020-01-01 00:01:10",
            2.0,
            2.0
          ],
          [
            "A",
            "A-1",
            "2020-01-01 00:01:32",
            null,
            null
          ],
          [
            "A",
            "A-1",
            "2020-01-01 00:02:03",
            null,
            null
          ],
          [
            "A",
            "A-1",
            "2020-01-01 00:03:32",
            null,
            7.0
          ],
          [
            "A",
            "A-1",
            "2020-01-01 00:04:12",
            8.0,
            8.0
          ],
          [
            "A",
            "A-1",
            "2020-01-01 00:05:31",
            11.0,
            null
          ],
          [
            "A",
            "A-2",
            "2020-01-01 00:00:10",
            0.0,
            null
          ],
          [
            "A",
            "A-2",
            "2020-01-01 00:01:10",
            2.0,
            2.0
          ],
          [
            "A",
            "A-2",
            "2020-01-01 00:01:32",
            null,
            null
          ],
          [
            "A",
            "A-2",
            "2020-01-01 00:02:03",
            null,
            null
          ],
          [
            "A",
            "A-2",
            "2020-01-01 00:04:12",
            8.0,
            8.0
          ],
          [
            "A",
            "A-2",
            "2020-01-01 00:05:31",
            11.0,
            null
          ],
          [
            "B",
            "A-2",
            "2020-01-01 00:01:10",
            2.0,
            2.0
          ],
          [
            "B",
            "A-2",
            "2020-01-01 00:01:32",
            null,
            null
          ],
          [
            "B",
            "A-2",
            "2020-01-01 00:02:03",
            null,
            null
          ],
          [
            "B",
            "A-2",
            "2020-01-01 00:03:32",
            null,
            7.0
          ],
          [
            "B",
            "A-2",
            "2020-01-01 00:04:12",
            8.0,
            8.0
          ]
        ]
      }
    },
    "test_display_html_TSDF": {
      "init": {
        "$ref": "#/__SharedData/init_data"
      }
    },
    "test_display_html_dataframe": {
      "init": {
        "$ref": "#/__SharedData/init_data"
      }
    },
    "test_display_html_pandas_dataframe": {
      "init": {
        "$ref": "#/__SharedData/init_data"
      }
    },
    "test_display_unavailable": {
      "init": {
        "$ref": "#/__SharedData/init_data"
      }
    },
    "test_get_display_df": {
      "init": {
        "$ref": "#/__SharedData/init_data"
      },
      "expected": {
        "schema": "symbol string, event_ts string, trade_pr float",
        "ts_col": "event_ts",
        "partition_cols": [
          "symbol"
        ],
        "data": [
          [
            "S1",
            "2020-09-01 00:02:10",
            361.1
          ],
          [
            "S1",
            "2020-09-01 00:19:12",
            362.1
          ],
          [
            "S2",
            "2020-09-01 00:02:10",
            761.1
          ],
          [
            "S2",
            "2020-09-01 00:20:42",
            762.33
          ]
        ]
      }
    },
    "test_get_display_df_sequence_col": {
      "init": {
        "schema": "symbol string, secondary_symbol string, event_ts string, trade_pr float",
        "ts_col": "event_ts",
        "partition_cols": [
          "symbol"
        ],
        "sequence_col": "secondary_symbol",
        "data": [
          [
            "S1",
            "t1",
            "2020-08-01 00:00:10",
            349.21
          ],
          [
            "S1",
            "t1",
            "2020-08-01 00:01:12",
            351.32
          ],
          [
            "S1",
            "t2",
            "2020-09-01 00:02:10",
            361.1
          ],
          [
            "S1",
            "t3",
            "2020-09-01 00:19:12",
            362.1
          ],
          [
            "S2",
            "t1",
            "2020-08-01 00:01:10",
            743.01
          ],
          [
            "S2",
            "t2",
            "2020-08-01 00:01:24",
            751.92
          ],
          [
            "S2",
            "t2",
            "2020-09-01 00:02:10",
            761.10
          ],
          [
            "S2",
            "t2",
            "2020-09-01 00:20:42",
            762.33
          ]
        ]
      },
      "expected": {
        "schema": "symbol string, secondary_symbol string, event_ts string, trade_pr float",
        "ts_col": "event_ts",
        "partition_cols": [
          "symbol"
        ],
        "sequence_col": "secondary_symbol",
>>>>>>> 0350dffb
        "data": [
          [
            "S1",
            "t2",
            "2020-09-01 00:02:10",
            361.1
          ],
          [
            "S1",
            "t3",
            "2020-09-01 00:19:12",
            362.1
          ],
          [
            "S2",
            "t2",
            "2020-09-01 00:02:10",
            761.1
          ],
          [
            "S2",
            "t2",
            "2020-09-01 00:20:42",
            762.33
          ]
        ]
      }
    }
  }
}<|MERGE_RESOLUTION|>--- conflicted
+++ resolved
@@ -55,9 +55,6 @@
       "simple_input": {
         "schema": "partition_a string, partition_b string, event_ts string, value_a float, value_b float",
         "ts_col": "event_ts",
-<<<<<<< HEAD
-        "series_ids": ["partition_a", "partition_b"],
-=======
         "partition_cols": [
           "partition_a",
           "partition_b"
@@ -312,7 +309,6 @@
           "symbol"
         ],
         "sequence_col": "secondary_symbol",
->>>>>>> 0350dffb
         "data": [
           [
             "S1",
