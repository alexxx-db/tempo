from __future__ import annotations

import logging
import os
import warnings
from typing import Optional, Union, overload

import pyspark.sql.functions as sfn
<<<<<<< HEAD
from IPython import get_ipython
from IPython.core.display import HTML
from IPython.display import display as ipydisplay
from pandas.core.frame import DataFrame as pandasDataFrame
from pyspark.sql.dataframe import DataFrame

=======
>>>>>>> 2c97b42e
import tempo.resample as t_resample
import tempo.tsdf as t_tsdf
from IPython import get_ipython  # type: ignore
from IPython.core.display import HTML  # type: ignore
from IPython.display import display as ipydisplay  # type: ignore
from pandas.core.frame import DataFrame as pandasDataFrame
from pyspark.sql.dataframe import DataFrame

logger = logging.getLogger(__name__)
IS_DATABRICKS = "DB_HOME" in os.environ.keys()

"""
DB_HOME env variable has been chosen and that's because this variable is a special variable that will be available in DBR.

This constant is to ensure the correct behaviour of the show and display methods are called based on the platform
where the code is running from.
"""


class ResampleWarning(Warning):
    """
    This class is a warning that is raised when the interpolate or resample with fill methods are called.
    """

    pass


def calculate_time_horizon(
    tsdf: t_tsdf.TSDF,
    freq: str,
    local_freq_dict: Optional[t_resample.FreqDict] = None,
) -> None:
    # Convert Frequency using resample dictionary
    if local_freq_dict is None:
        local_freq_dict = t_resample.freq_dict
    parsed_freq = t_resample.checkAllowableFreq(freq)
    period, unit = parsed_freq[0], parsed_freq[1]
    if t_resample.is_valid_allowed_freq_keys(
        unit,
        t_resample.ALLOWED_FREQ_KEYS,
    ):
        freq = f"{period} {local_freq_dict[unit]}"  # type: ignore[literal-required]
    else:
        raise ValueError(f"Frequency {unit} not supported")

    # Get max and min timestamp per partition
    if tsdf.series_ids:
        grouped_df = tsdf.df.groupBy(*tsdf.series_ids)
    else:
        grouped_df = tsdf.df.groupBy()
    ts_range_per_series: DataFrame = grouped_df.agg(
        sfn.max(tsdf.ts_col).alias("max_ts"),
        sfn.min(tsdf.ts_col).alias("min_ts"),
    )

    # Generate upscale metrics
    normalized_time_df: DataFrame = (
        ts_range_per_series.withColumn("min_epoch_ms", sfn.expr("unix_millis(min_ts)"))
        .withColumn("max_epoch_ms", sfn.expr("unix_millis(max_ts)"))
        .withColumn(
            "interval_ms",
            sfn.expr(
                f"unix_millis(cast('1970-01-01 00:00:00.000+0000' as TIMESTAMP) + INTERVAL {freq})"
            ),
        )
        .withColumn(
            "rounded_min_epoch",
            sfn.expr("min_epoch_ms - (min_epoch_ms % interval_ms)"),
        )
        .withColumn(
            "rounded_max_epoch",
            sfn.expr("max_epoch_ms - (max_epoch_ms % interval_ms)"),
        )
        .withColumn("diff_ms", sfn.expr("rounded_max_epoch - rounded_min_epoch"))
        .withColumn("num_values", sfn.expr("(diff_ms/interval_ms) +1"))
    )

    (
        min_ts,
        max_ts,
        min_value_partition,
        max_value_partition,
        p25_value_partition,
        p50_value_partition,
        p75_value_partition,
        total_values,
    ) = normalized_time_df.select(
        sfn.min("min_ts"),
        sfn.max("max_ts"),
        sfn.min("num_values"),
        sfn.max("num_values"),
        sfn.percentile_approx("num_values", 0.25),
        sfn.percentile_approx("num_values", 0.5),
        sfn.percentile_approx("num_values", 0.75),
        sfn.sum("num_values"),
    ).first()

    warnings.simplefilter("always", ResampleWarning)
    warnings.warn(
        f"""
            Resample Metrics Warning:
                Earliest Timestamp: {min_ts}
                Latest Timestamp: {max_ts}
                No. of Unique Partitions: {normalized_time_df.count()}
                Resampled Min No. Values in Single a Partition: {min_value_partition}
                Resampled Max No. Values in Single a Partition: {max_value_partition}
                Resampled P25 No. Values in Single a Partition: {p25_value_partition}
                Resampled P50 No. Values in Single a Partition: {p50_value_partition}
                Resampled P75 No. Values in Single a Partition: {p75_value_partition}
                Resampled Total No. Values Across All Partitions: {total_values}
        """,
        ResampleWarning,
    )


def _is_capable_of_html_rendering() -> bool:
    """
    This method returns a boolean value signifying whether the environment is a notebook environment
    capable of rendering HTML or not.
    """
    try:
        shell = get_ipython().__class__.__name__
        if shell == "ZMQInteractiveShell":
            return True  # Jupyter notebook or qtconsole
        elif shell == "TerminalInteractiveShell":
            return False  # Terminal running IPython
        else:
            return False  # Other type (?)
    except NameError:
        return False


@overload
def display_html(df: pandasDataFrame) -> None: ...


@overload
def display_html(df: DataFrame) -> None: ...


def display_html(df: Union[pandasDataFrame, DataFrame]) -> None:
    """
    Display method capable of displaying the dataframe in a formatted HTML structured output
    """
    ipydisplay(HTML("<style>pre { white-space: pre !important; }</style>"))
    if isinstance(df, DataFrame):
        df.show(truncate=False, vertical=False)
    elif isinstance(df, pandasDataFrame):
        print(df.head())
    else:
        logger.error("'display' method not available for this object")


def display_unavailable() -> None:
    """
    This method is called when display method is not available in the environment.
    """
    logger.error(
        "'display' method not available in this environment. Use 'show' method instead."
    )


def get_display_df(tsdf, k):
    return tsdf.latest(k).withNaturalOrdering().df


@overload
def display_improvised(obj: t_tsdf.TSDF) -> None: ...


@overload
def display_improvised(obj: pandasDataFrame) -> None: ...


@overload
def display_improvised(obj: DataFrame) -> None: ...


def display_improvised(obj: Union[t_tsdf.TSDF, pandasDataFrame, DataFrame]) -> None:
    if isinstance(obj, t_tsdf.TSDF):
        method(get_display_df(obj, k=5))
    else:
        method(obj)


@overload
def display_html_improvised(obj: Optional[t_tsdf.TSDF]) -> None: ...


@overload
def display_html_improvised(obj: Optional[pandasDataFrame]) -> None: ...


@overload
def display_html_improvised(obj: Optional[DataFrame]) -> None: ...


def display_html_improvised(
    obj: Union[t_tsdf.TSDF, pandasDataFrame, DataFrame]
) -> None:
    if isinstance(obj, t_tsdf.TSDF):
        display_html(get_display_df(obj, k=5))
    else:
        display_html(obj)


ENV_CAN_RENDER_HTML = _is_capable_of_html_rendering()

if (
    IS_DATABRICKS
    and not (get_ipython() is None)
    and ("display" in get_ipython().user_ns.keys())
):
    method = get_ipython().user_ns["display"]

    # Under 'display' key in user_ns the original databricks display method is present
    # to know more refer: /databricks/python_shell/scripts/db_ipykernel_launcher.py

    display = display_improvised

elif ENV_CAN_RENDER_HTML:

    display = display_html_improvised

else:
    display = display_unavailable  # type: ignore

"""
display method's equivalent for TSDF object

Example to show usage
---------------------
from pyspark.sql.functions import *

phone_accel_df = spark.read.format("csv").option("header", "true").load("dbfs:/home/tempo/Phones_accelerometer").withColumn("event_ts", (col("Arrival_Time").cast("double")/1000).cast("timestamp")).withColumn("x", col("x").cast("double")).withColumn("y", col("y").cast("double")).withColumn("z", col("z").cast("double")).withColumn("event_ts_dbl", col("event_ts").cast("double"))

from tempo import *

phone_accel_tsdf = TSDF(phone_accel_df, ts_col="event_ts", partition_cols = ["User"])

# Calling display method here
display(phone_accel_tsdf)
"""<|MERGE_RESOLUTION|>--- conflicted
+++ resolved
@@ -6,22 +6,14 @@
 from typing import Optional, Union, overload
 
 import pyspark.sql.functions as sfn
-<<<<<<< HEAD
 from IPython import get_ipython
 from IPython.core.display import HTML
 from IPython.display import display as ipydisplay
 from pandas.core.frame import DataFrame as pandasDataFrame
 from pyspark.sql.dataframe import DataFrame
 
-=======
->>>>>>> 2c97b42e
 import tempo.resample as t_resample
 import tempo.tsdf as t_tsdf
-from IPython import get_ipython  # type: ignore
-from IPython.core.display import HTML  # type: ignore
-from IPython.display import display as ipydisplay  # type: ignore
-from pandas.core.frame import DataFrame as pandasDataFrame
-from pyspark.sql.dataframe import DataFrame
 
 logger = logging.getLogger(__name__)
 IS_DATABRICKS = "DB_HOME" in os.environ.keys()
@@ -40,6 +32,23 @@
     """
 
     pass
+
+
+def _is_capable_of_html_rendering() -> bool:
+    """
+    This method returns a boolean value signifying whether the environment is a notebook environment
+    capable of rendering HTML or not.
+    """
+    try:
+        shell = get_ipython().__class__.__name__
+        if shell == "ZMQInteractiveShell":
+            return True  # Jupyter notebook or qtconsole
+        elif shell == "TerminalInteractiveShell":
+            return False  # Terminal running IPython
+        else:
+            return False  # Other type (?)
+    except NameError:
+        return False
 
 
 def calculate_time_horizon(
@@ -130,23 +139,6 @@
     )
 
 
-def _is_capable_of_html_rendering() -> bool:
-    """
-    This method returns a boolean value signifying whether the environment is a notebook environment
-    capable of rendering HTML or not.
-    """
-    try:
-        shell = get_ipython().__class__.__name__
-        if shell == "ZMQInteractiveShell":
-            return True  # Jupyter notebook or qtconsole
-        elif shell == "TerminalInteractiveShell":
-            return False  # Terminal running IPython
-        else:
-            return False  # Other type (?)
-    except NameError:
-        return False
-
-
 @overload
 def display_html(df: pandasDataFrame) -> None: ...
 
