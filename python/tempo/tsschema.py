from abc import ABC, abstractmethod
from enum import Enum, auto
from typing import Any, Collection, List, Optional, Union, cast

import pyspark.sql.functions as sfn
<<<<<<< HEAD
from pyspark.sql import Column, WindowSpec, Window
from pyspark.sql.types import *
from pyspark.sql.types import NumericType
from pyspark.sql._typing import LiteralType, DecimalLiteral, DateTimeLiteral
=======
from pyspark.sql import Column, Window, WindowSpec
from pyspark.sql.types import (
    BooleanType,
    DateType,
    NumericType,
    StringType,
    StructField,
    StructType,
    TimestampType,
)

>>>>>>> 1c18b013

#
# Time Units
#


class TimeUnits(Enum):
    YEARS = auto()
    MONTHS = auto()
    DAYS = auto()
    HOURS = auto()
    MINUTES = auto()
    SECONDS = auto()
    MICROSECONDS = auto()
    NANOSECONDS = auto()


#
# Timeseries Index Classes
#


class TSIndex(ABC):
    """
    Abstract base class for all Timeseries Index types
    """

    def __eq__(self, o: object) -> bool:
        # must be a SimpleTSIndex
        if not isinstance(o, TSIndex):
            return False
        return self._indexAttributes == o._indexAttributes

    def __repr__(self) -> str:
        return self.__str__()

    def __str__(self) -> str:
        return f"""{self.__class__.__name__}({self._indexAttributes})"""

    @property
    @abstractmethod
    def _indexAttributes(self) -> dict[str, Any]:
        """
        :return: key attributes of this index
        """

    @property
    @abstractmethod
    def colname(self) -> str:
        """
        :return: the column name of the timeseries index
        """

    @property
    @abstractmethod
    def unit(self) -> Optional[TimeUnits]:
        """
        :return: the unit of this index, that is, the unit that a range value of 1 represents (Days, seconds, etc.)
        """

    @abstractmethod
    def validate(self, df_schema: StructType) -> None:
        """
        Validate that this TSIndex is correctly represented in the given schema
        :param df_schema: the schema for a :class:`DataFrame`
        """

    @abstractmethod
    def renamed(self, new_name: str) -> "TSIndex":
        """
        Renames the index

        :param new_name: new name of the index

        :return: a copy of this :class:`TSIndex` object with the new name
        """

    def _reverseOrNot(
        self, expr: Union[Column, List[Column]], reverse: bool
    ) -> Union[Column, List[Column]]:
        if not reverse:
            return expr  # just return the expression as-is if we're not reversing
        elif isinstance(expr, Column):
            return expr.desc()  # reverse a single-expression
        elif isinstance(expr, list):
            return [col.desc() for col in expr]  # reverse all columns in the expression
        else:
            raise TypeError(
                f"Type for expr argument must be either Column or List[Column], instead received: {type(expr)}"
            )

    @abstractmethod
    def orderByExpr(self, reverse: bool = False) -> Union[Column, List[Column]]:
        """
        Gets an expression that will order the :class:`TSDF` according to the timeseries index.

        :param reverse: whether the ordering should be reversed (backwards in time)

        :return: an expression appropriate for ordering the :class:`TSDF` according to this index
        """

    @abstractmethod
    def rangeExpr(self, reverse: bool = False) -> Union[Column, List[Column]]:
        """
        Gets an expression appropriate for performing range operations on the :class:`TSDF` records.

        :param reverse: whether the ordering should be reversed (backwards in time)

        :return: an expression appropriate for operforming range operations on the :class:`TSDF` records
        """

    @abstractmethod
    def betweenExpr(self,
                    lowerBound: Union["Column", "LiteralType", "DateTimeLiteral", "DecimalLiteral"],
                    upperBound: Union["Column", "LiteralType", "DateTimeLiteral", "DecimalLiteral"]
                    ) -> Column:
        """
        Gets an expression appropriate for performing upper and lower bound comparisons
        on the values of a timeseries index.

        :param lowerBound: the lower bound for the range comparison
        :param upperBound: the upper bound for the range comparison

        :return: an expression appropriate for performing upper and lower bound
        comparisons on the values of a timeseries index
        """

#
# Simple TS Index types
#


class SimpleTSIndex(TSIndex, ABC):
    """
    Abstract base class for simple Timeseries Index types
    that only reference a single column for maintaining the temporal structure
    """

    def __init__(self, ts_idx: StructField) -> None:
        self.__name = ts_idx.name
        self.dataType = ts_idx.dataType

    @property
    def _indexAttributes(self) -> dict[str, Any]:
        return {"name": self.colname, "dataType": self.dataType}

    @property
    def colname(self):
        return self.__name

    def validate(self, df_schema: StructType) -> None:
        # the ts column must exist
<<<<<<< HEAD
        assert(self.colname in df_schema.fieldNames(),
               f"The TSIndex column {self.colname} "
               f"does not exist in the given DataFrame")
        schema_ts_col = df_schema[self.colname]
        # it must have the right type
        schema_ts_type = schema_ts_col.dataType
        assert(isinstance(schema_ts_type, type(self.dataType)),
               f"The TSIndex column is of type {schema_ts_type}, "
               f"but the expected type is {self.dataType}")
=======
        assert (
            self.colname in df_schema.fieldNames()
        ), f"The TSIndex column {self.colname} does not exist in the given DataFrame"
        schema_ts_col = df_schema[self.colname]
        # it must have the right type
        schema_ts_type = schema_ts_col.dataType
        assert isinstance(
            schema_ts_type, type(self.dataType)
        ), f"The TSIndex column is of type {schema_ts_type}, but the expected type is {self.dataType}"
>>>>>>> 1c18b013

    def renamed(self, new_name: str) -> "TSIndex":
        self.__name = new_name
        return self

    def orderByExpr(self, reverse: bool = False) -> Union[Column, List[Column]]:
        expr = sfn.col(self.colname)
        return self._reverseOrNot(expr, reverse)

    @classmethod
    def fromTSCol(cls, ts_col: StructField) -> "SimpleTSIndex":
        # pick our implementation based on the column type
        if isinstance(ts_col.dataType, NumericType):
            return NumericIndex(ts_col)
        elif isinstance(ts_col.dataType, TimestampType):
            return SimpleTimestampIndex(ts_col)
        elif isinstance(ts_col.dataType, DateType):
            return SimpleDateIndex(ts_col)
        else:
            raise TypeError(
                f"A SimpleTSIndex must be a Numeric, Timestamp or Date type, "
                f"but column {ts_col.name} is of type {ts_col.dataType}"
            )


class NumericIndex(SimpleTSIndex):
    """
    Timeseries index based on a single column of a numeric or temporal type.
    """

    def __init__(self, ts_idx: StructField) -> None:
        if not isinstance(ts_idx.dataType, NumericType):
            raise TypeError(
                f"NumericIndex must be of a numeric type, "
                f"but ts_col {ts_idx.name} has type {ts_idx.dataType}"
            )
        super().__init__(ts_idx)

    @property
    def unit(self) -> Optional[TimeUnits]:
        return None

    def rangeExpr(self, reverse: bool = False) -> Union[Column, List[Column]]:
        return self.orderByExpr(reverse)


class SimpleTimestampIndex(SimpleTSIndex):
    """
    Timeseries index based on a single Timestamp column
    """

    def __init__(self, ts_idx: StructField) -> None:
        if not isinstance(ts_idx.dataType, TimestampType):
            raise TypeError(
                f"SimpleTimestampIndex must be of TimestampType, "
                f"but given ts_col {ts_idx.name} has type {ts_idx.dataType}"
            )
        super().__init__(ts_idx)

    @property
    def unit(self) -> Optional[TimeUnits]:
        return TimeUnits.SECONDS

    def rangeExpr(self, reverse: bool = False) -> Union[Column, List[Column]]:
        # cast timestamp to double (fractional seconds since epoch)
        expr = sfn.col(self.colname).cast("double")
        return self._reverseOrNot(expr, reverse)


class SimpleDateIndex(SimpleTSIndex):
    """
    Timeseries index based on a single Date column
    """

    def __init__(self, ts_idx: StructField) -> None:
        if not isinstance(ts_idx.dataType, DateType):
            raise TypeError(
                f"DateIndex must be of DateType, but given ts_col {ts_idx.name} has type {ts_idx.dataType}"
            )
        super().__init__(ts_idx)

    @property
    def unit(self) -> Optional[TimeUnits]:
        return TimeUnits.DAYS

    def rangeExpr(self, reverse: bool = False) -> Union[Column, List[Column]]:
        # convert date to number of days since the epoch
        expr = sfn.datediff(sfn.col(self.colname), sfn.lit("1970-01-01").cast("date"))
        return self._reverseOrNot(expr, reverse)


#
# Complex (Multi-Field) TS Index Types
#


class CompositeTSIndex(TSIndex):
    """
    Abstract base class for complex Timeseries Index classes
    that involve two or more columns organized into a StructType column
    """

    def __init__(self, ts_idx: StructField, *ts_fields: str) -> None:
        if not isinstance(ts_idx.dataType, StructType):
            raise TypeError(
                f"CompoundTSIndex must be of type StructType, "
                f"but given compound_ts_idx {ts_idx.name} has type {ts_idx.dataType}"
            )
        self.__name: str = ts_idx.name
        self.struct: StructType = ts_idx.dataType
        # handle the timestamp fields
        if ts_fields is None or len(ts_fields) < 1:
<<<<<<< HEAD
            raise ValueError("A CompoundTSIndex must have "
                             "at least one ts_field specified!")
        self.ts_components = [SimpleTSIndex.fromTSCol(self.struct[field])
                              for field in ts_fields]
=======
            raise ValueError(
                "A CompoundTSIndex must have at least one ts_field specified!"
            )
        self.ts_components = [
            SimpleTSIndex.fromTSCol(self.struct[field]) for field in ts_fields
        ]
>>>>>>> 1c18b013
        self.primary_ts_idx = self.ts_components[0]

    @property
    def _indexAttributes(self) -> dict[str, Any]:
        return {
            "name": self.colname,
            "struct": self.struct,
            "ts_components": self.ts_components,
        }

    @property
    def colname(self) -> str:
        return self.__name

    @property
    def primary_ts_col(self) -> str:
        return self.ts_component(0)

    @property
    def unit(self) -> Optional[TimeUnits]:
        return self.primary_ts_idx.unit

    def validate(self, df_schema: StructType) -> None:
        # validate that the composite field exists
<<<<<<< HEAD
        assert(self.colname in df_schema.fieldNames(),
               f"The TSIndex column {self.colname} "
               f"does not exist in the given DataFrame")
        schema_ts_col = df_schema[self.colname]
        # it must have the right type
        schema_ts_type = schema_ts_col.dataType
        assert(isinstance(schema_ts_type, StructType),
               f"The TSIndex column is of type {schema_ts_type}, "
               f"but the expected type is {StructType}")
=======
        assert (
            self.colname in df_schema.fieldNames()
        ), f"The TSIndex column {self.colname} does not exist in the given DataFrame"
        schema_ts_col = df_schema[self.colname]
        # it must have the right type
        schema_ts_type = schema_ts_col.dataType
        assert isinstance(
            schema_ts_type, StructType
        ), f"The TSIndex column is of type {schema_ts_type}, but the expected type is {StructType}"
>>>>>>> 1c18b013
        # validate all the TS components
        for comp in self.ts_components:
            comp.validate(schema_ts_type)

    def renamed(self, new_name: str) -> "TSIndex":
        self.__name = new_name
        return self

    def component(self, component_name: str) -> str:
        """
        Returns the full path to a component field that is within the composite index

        :param component_name: the name of the component element within the composite index

        :return: a column name that can be used to reference the component field in PySpark expressions
        """
        return f"{self.colname}.{self.struct[component_name].name}"

    def ts_component(self, component_index: int) -> str:
        """
        Returns the full path to a component field that is a functional part of the timeseries.

        :param component_index: the index giving the ordering of the component field within the timeseries

        :return: a column name that can be used to reference the component field in PySpark expressions
        """
        return self.component(self.ts_components[component_index].colname)

    def orderByExpr(self, reverse: bool = False) -> Union[Column, List[Column]]:
        # build an expression for each TS component, in order
        exprs = [sfn.col(self.component(comp.colname)) for comp in self.ts_components]
        return self._reverseOrNot(exprs, reverse)

    def rangeExpr(self, reverse: bool = False) -> Union[Column, List[Column]]:
        return self.primary_ts_idx.rangeExpr(reverse)


class ParsedTSIndex(CompositeTSIndex, ABC):
    """
    Abstract base class for timeseries indices that are parsed from a string column.
    Retains the original string form as well as the parsed column.
    """

<<<<<<< HEAD
    def __init__(
        self, ts_idx: StructField, src_str_col: str, parsed_col: str
    ) -> None:
=======
    def __init__(self, ts_idx: StructField, src_str_col: str, parsed_col: str) -> None:
>>>>>>> 1c18b013
        super().__init__(ts_idx, parsed_col)
        src_str_field = self.struct[src_str_col]
        if not isinstance(src_str_field.dataType, StringType):
            raise TypeError(
                f"Source string column must be of StringType, "
                f"but given column {src_str_field.name} "
                f"is of type {src_str_field.dataType}"
            )
        self.__src_str_col = src_str_col

    @property
    def _indexAttributes(self) -> dict[str, Any]:
        attrs = super()._indexAttributes
        attrs["src_str_col"] = self.src_str_col
        return attrs

    @property
    def src_str_col(self):
        return self.component(self.__src_str_col)

    def validate(self, df_schema: StructType) -> None:
        super().validate(df_schema)
        # make sure the parsed field exists
<<<<<<< HEAD
        composite_idx_type: StructType = cast(StructType,
                                              df_schema[self.colname].dataType)
        assert(self.__src_str_col in composite_idx_type,
               f"The src_str_col column {self.src_str_col} "
               f"does not exist in the composite field {composite_idx_type}")
        # make sure it's StringType
        src_str_field_type = composite_idx_type[self.__src_str_col].dataType
        assert(isinstance(src_str_field_type, StringType),
               f"The src_str_col column {self.src_str_col} "
               f"should be of StringType, but found {src_str_field_type} instead")
=======
        composite_idx_type: StructType = cast(
            StructType, df_schema[self.colname].dataType
        )
        assert (self.__src_str_col in composite_idx_type.fieldNames()), \
            f"The src_str_col column {self.src_str_col} does not exist in the composite field {composite_idx_type}"
        # make sure it's StringType
        src_str_field_type = composite_idx_type[self.__src_str_col].dataType
        assert isinstance(
            src_str_field_type, StringType
        ), f"The src_str_col column {self.src_str_col} should be of StringType, but found {src_str_field_type} instead"
>>>>>>> 1c18b013


class ParsedTimestampIndex(ParsedTSIndex):
    """
    Timeseries index class for timestamps parsed from a string column
    """

    def __init__(self, ts_idx: StructField, src_str_col: str, parsed_col: str) -> None:
        super().__init__(ts_idx, src_str_col, parsed_col)
        if not isinstance(self.primary_ts_idx.dataType, TimestampType):
            raise TypeError(
                f"ParsedTimestampIndex must be of TimestampType, "
                f"but given ts_col {self.primary_ts_idx.colname} "
                f"has type {self.primary_ts_idx.dataType}"
            )

    def rangeExpr(self, reverse: bool = False) -> Union[Column, List[Column]]:
        # cast timestamp to double (fractional seconds since epoch)
        expr = sfn.col(self.primary_ts_col).cast("double")
        return self._reverseOrNot(expr, reverse)


class ParsedDateIndex(ParsedTSIndex):
    """
    Timeseries index class for dates parsed from a string column
    """

    def __init__(self, ts_idx: StructField, src_str_col: str, parsed_col: str) -> None:
        super().__init__(ts_idx, src_str_col, parsed_col)
        if not isinstance(self.primary_ts_idx.dataType, DateType):
            raise TypeError(
                f"ParsedDateIndex must be of DateType, "
                f"but given ts_col {self.primary_ts_idx.colname} "
                f"has type {self.primary_ts_idx.dataType}"
            )

    def rangeExpr(self, reverse: bool = False) -> Union[Column, List[Column]]:
        # convert date to number of days since the epoch
        expr = sfn.datediff(
            sfn.col(self.primary_ts_col), sfn.lit("1970-01-01").cast("date")
        )
        return self._reverseOrNot(expr, reverse)


#
# Window Builder Interface
#


class WindowBuilder(ABC):
    """
    Abstract base class for window builders.
    """

    @abstractmethod
    def baseWindow(self, reverse: bool = False) -> WindowSpec:
        """
        build a basic window for sorting the Timeseries

        :param reverse: if True, sort in reverse order

        :return: a WindowSpec object
        """
        pass

    @abstractmethod
    def rowsBetweenWindow(
        self, start: int, end: int, reverse: bool = False
    ) -> WindowSpec:
        """
        build a row-based window with the given start and end offsets

        :param start: the start offset
        :param end: the end offset
        :param reverse: if True, sort in reverse order

        :return: a WindowSpec object
        """
        pass

    def allBeforeWindow(self, inclusive: bool = True) -> WindowSpec:
        """
        build a window that includes all rows before the current row

        :param inclusive: if True, include the current row,
        otherwise end with the last row before the current row

        :return: a WindowSpec object
        """
        return self.rowsBetweenWindow(Window.unboundedPreceding, 0 if inclusive else -1)

    def allAfterWindow(self, inclusive: bool = True) -> WindowSpec:
        """
        build a window that includes all rows after the current row

        :param inclusive: if True, include the current row,
        otherwise begin with the first row after the current row

        :return: a WindowSpec object
        """
        return self.rowsBetweenWindow(0 if inclusive else 1, Window.unboundedFollowing)

    @abstractmethod
    def rangeBetweenWindow(
        self, start: int, end: int, reverse: bool = False
    ) -> WindowSpec:
        """
        build a range-based window with the given start and end offsets

        :param start: the start offset
        :param end: the end offset
        :param reverse: if True, sort in reverse order

        :return: a WindowSpec object
        """
        pass


#
# Timseries Schema
#


class TSSchema(WindowBuilder):
    """
    Schema type for a :class:`TSDF` class.
    """

    def __init__(self, ts_idx: TSIndex, series_ids: Optional[Collection[str]]) -> None:
        self.__ts_idx = ts_idx
        if series_ids:
            self.__series_ids = list(series_ids)
        else:
            self.__series_ids = []

    @property
    def ts_idx(self):
        return self.__ts_idx

    @property
    def series_ids(self) -> List[str]:
        return self.__series_ids

    def __eq__(self, o: object) -> bool:
        # must be of TSSchema type
        if not isinstance(o, TSSchema):
            return False
        # must have same TSIndex
        if self.ts_idx != o.ts_idx:
            return False
        # must have the same series IDs
        if self.series_ids != o.series_ids:
            return False
        return True

    def __repr__(self) -> str:
        return self.__str__()

    def __str__(self) -> str:
        return f"""TSSchema({id(self)})
    TSIndex: {self.ts_idx}
    Series IDs: {self.series_ids}"""

    @classmethod
    def fromDFSchema(cls, df_schema: StructType, ts_col: str, series_ids: Optional[Collection[str]]) -> "TSSchema":
        # construct a TSIndex for the given ts_col
        ts_idx = SimpleTSIndex.fromTSCol(df_schema[ts_col])
        return cls(ts_idx, series_ids)

    @property
    def structural_columns(self) -> list[str]:
        """
        Structural columns are those that define the structure of the :class:`TSDF`. This includes the timeseries column,
        a timeseries index (if different), any subsequence column (if present), and the series ID columns.

        :return: a set of column names corresponding the structural columns of a :class:`TSDF`
        """
        return list({self.ts_idx.colname}.union(self.series_ids))

    def validate(self, df_schema: StructType) -> None:
        # ensure that the TSIndex is valid
        self.ts_idx.validate(df_schema)
        # check series IDs
        for sid in self.series_ids:
            assert (
                sid in df_schema.fieldNames()
            ), f"Series ID {sid} does not exist in the given DataFrame"

    def find_observational_columns(self, df_schema: StructType) -> list[str]:
        return list(set(df_schema.fieldNames()) - set(self.structural_columns))

    @classmethod
    def is_metric_col(cls, col: StructField) -> bool:
        return isinstance(col.dataType, NumericType) or isinstance(
            col.dataType, BooleanType
        )

    def find_metric_columns(self, df_schema: StructType) -> list[str]:
        return [
            col.name
            for col in df_schema.fields
            if self.is_metric_col(col)
            and (col.name in self.find_observational_columns(df_schema))
        ]

    def baseWindow(self, reverse: bool = False) -> WindowSpec:
        # The index will determine the appropriate sort order
        w = Window().orderBy(self.ts_idx.orderByExpr(reverse))

        # and partitioned by any series IDs
        if self.series_ids:
            w = w.partitionBy([sfn.col(sid) for sid in self.series_ids])
        return w

    def rowsBetweenWindow(
        self, start: int, end: int, reverse: bool = False
    ) -> WindowSpec:
        return self.baseWindow(reverse=reverse).rowsBetween(start, end)

    def rangeBetweenWindow(
        self, start: int, end: int, reverse: bool = False
    ) -> WindowSpec:
        return (
            self.baseWindow(reverse=reverse)
            .orderBy(self.ts_idx.rangeExpr(reverse=reverse))
            .rangeBetween(start, end)
        )<|MERGE_RESOLUTION|>--- conflicted
+++ resolved
@@ -3,13 +3,8 @@
 from typing import Any, Collection, List, Optional, Union, cast
 
 import pyspark.sql.functions as sfn
-<<<<<<< HEAD
-from pyspark.sql import Column, WindowSpec, Window
-from pyspark.sql.types import *
-from pyspark.sql.types import NumericType
-from pyspark.sql._typing import LiteralType, DecimalLiteral, DateTimeLiteral
-=======
 from pyspark.sql import Column, Window, WindowSpec
+from pyspark.sql._typing import DateTimeLiteral, DecimalLiteral, LiteralType
 from pyspark.sql.types import (
     BooleanType,
     DateType,
@@ -20,7 +15,6 @@
     TimestampType,
 )
 
->>>>>>> 1c18b013
 
 #
 # Time Units
@@ -173,17 +167,6 @@
 
     def validate(self, df_schema: StructType) -> None:
         # the ts column must exist
-<<<<<<< HEAD
-        assert(self.colname in df_schema.fieldNames(),
-               f"The TSIndex column {self.colname} "
-               f"does not exist in the given DataFrame")
-        schema_ts_col = df_schema[self.colname]
-        # it must have the right type
-        schema_ts_type = schema_ts_col.dataType
-        assert(isinstance(schema_ts_type, type(self.dataType)),
-               f"The TSIndex column is of type {schema_ts_type}, "
-               f"but the expected type is {self.dataType}")
-=======
         assert (
             self.colname in df_schema.fieldNames()
         ), f"The TSIndex column {self.colname} does not exist in the given DataFrame"
@@ -193,7 +176,6 @@
         assert isinstance(
             schema_ts_type, type(self.dataType)
         ), f"The TSIndex column is of type {schema_ts_type}, but the expected type is {self.dataType}"
->>>>>>> 1c18b013
 
     def renamed(self, new_name: str) -> "TSIndex":
         self.__name = new_name
@@ -306,19 +288,10 @@
         self.struct: StructType = ts_idx.dataType
         # handle the timestamp fields
         if ts_fields is None or len(ts_fields) < 1:
-<<<<<<< HEAD
             raise ValueError("A CompoundTSIndex must have "
                              "at least one ts_field specified!")
         self.ts_components = [SimpleTSIndex.fromTSCol(self.struct[field])
                               for field in ts_fields]
-=======
-            raise ValueError(
-                "A CompoundTSIndex must have at least one ts_field specified!"
-            )
-        self.ts_components = [
-            SimpleTSIndex.fromTSCol(self.struct[field]) for field in ts_fields
-        ]
->>>>>>> 1c18b013
         self.primary_ts_idx = self.ts_components[0]
 
     @property
@@ -343,17 +316,6 @@
 
     def validate(self, df_schema: StructType) -> None:
         # validate that the composite field exists
-<<<<<<< HEAD
-        assert(self.colname in df_schema.fieldNames(),
-               f"The TSIndex column {self.colname} "
-               f"does not exist in the given DataFrame")
-        schema_ts_col = df_schema[self.colname]
-        # it must have the right type
-        schema_ts_type = schema_ts_col.dataType
-        assert(isinstance(schema_ts_type, StructType),
-               f"The TSIndex column is of type {schema_ts_type}, "
-               f"but the expected type is {StructType}")
-=======
         assert (
             self.colname in df_schema.fieldNames()
         ), f"The TSIndex column {self.colname} does not exist in the given DataFrame"
@@ -363,7 +325,6 @@
         assert isinstance(
             schema_ts_type, StructType
         ), f"The TSIndex column is of type {schema_ts_type}, but the expected type is {StructType}"
->>>>>>> 1c18b013
         # validate all the TS components
         for comp in self.ts_components:
             comp.validate(schema_ts_type)
@@ -407,13 +368,7 @@
     Retains the original string form as well as the parsed column.
     """
 
-<<<<<<< HEAD
-    def __init__(
-        self, ts_idx: StructField, src_str_col: str, parsed_col: str
-    ) -> None:
-=======
     def __init__(self, ts_idx: StructField, src_str_col: str, parsed_col: str) -> None:
->>>>>>> 1c18b013
         super().__init__(ts_idx, parsed_col)
         src_str_field = self.struct[src_str_col]
         if not isinstance(src_str_field.dataType, StringType):
@@ -437,18 +392,6 @@
     def validate(self, df_schema: StructType) -> None:
         super().validate(df_schema)
         # make sure the parsed field exists
-<<<<<<< HEAD
-        composite_idx_type: StructType = cast(StructType,
-                                              df_schema[self.colname].dataType)
-        assert(self.__src_str_col in composite_idx_type,
-               f"The src_str_col column {self.src_str_col} "
-               f"does not exist in the composite field {composite_idx_type}")
-        # make sure it's StringType
-        src_str_field_type = composite_idx_type[self.__src_str_col].dataType
-        assert(isinstance(src_str_field_type, StringType),
-               f"The src_str_col column {self.src_str_col} "
-               f"should be of StringType, but found {src_str_field_type} instead")
-=======
         composite_idx_type: StructType = cast(
             StructType, df_schema[self.colname].dataType
         )
@@ -459,7 +402,6 @@
         assert isinstance(
             src_str_field_type, StringType
         ), f"The src_str_col column {self.src_str_col} should be of StringType, but found {src_str_field_type} instead"
->>>>>>> 1c18b013
 
 
 class ParsedTimestampIndex(ParsedTSIndex):
