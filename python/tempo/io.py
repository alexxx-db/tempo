--- conflicted
+++ resolved
@@ -5,9 +5,10 @@
 from typing import Optional
 
 import pyspark.sql.functions as sfn
-import tempo.tsdf as t_tsdf
 from pyspark.sql import SparkSession
 from pyspark.sql.utils import ParseException
+
+import tempo.tsdf as t_tsdf
 
 logger = logging.getLogger(__name__)
 
@@ -28,17 +29,7 @@
 
     df = tsdf.df
     ts_col = tsdf.ts_col
-<<<<<<< HEAD
-    series_ids = tsdf.series_ids
-    if optimizationCols:
-        optimizationCols = optimizationCols + ["event_time"]
-    else:
-        optimizationCols = ["event_time"]
-
-    useDeltaOpt = os.getenv("DATABRICKS_RUNTIME_VERSION") is not None
-=======
-    partitionCols = tsdf.partitionCols
->>>>>>> 2c97b42e
+    series_ids: list[str] = tsdf.series_ids
 
     view_df = df.withColumn("event_dt", sfn.to_date(sfn.col(ts_col))).withColumn(
         "event_time",
@@ -58,12 +49,8 @@
         try:
             spark.sql(
                 "optimize {} zorder by {}".format(
-<<<<<<< HEAD
-                    tabName, "(" + ",".join(series_ids + optimizationCols) + ")"
-=======
                     tabName,
-                    "(" + ",".join(partitionCols + optimizationCols + [ts_col]) + ")",
->>>>>>> 2c97b42e
+                    "(" + ",".join(series_ids + optimizationCols + [ts_col]) + ")",
                 )
             )
         except ParseException as e:
